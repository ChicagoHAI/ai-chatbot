--- conflicted
+++ resolved
@@ -2,21 +2,10 @@
 import GitHub from "@auth/nextjs/providers/github";
 import { NextResponse } from "next/server";
 
-<<<<<<< HEAD
-import { PgAdapter } from "./lib/db";
-
-=======
->>>>>>> 2f212bfe
 export const {
   handlers: { GET, POST },
   auth,
 } = NextAuth({
-  // adapter: PgAdapter(db, {
-  //   accounts,
-  //   users,
-  //   sessions,
-  //   verificationTokens,
-  // }),
   // @ts-ignore
   providers: [GitHub],
   session: { strategy: "jwt" },
